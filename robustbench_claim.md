--- conflicted
+++ resolved
@@ -14,11 +14,7 @@
 - **eps**: 8 / 255
 - **Clean accuracy**: 85.21 %
 - **Robust accuracy**: 38.72 %
-<<<<<<< HEAD
-- **Additional data**: True (via the accurate base classifier. Additionally, the robust base classifier requires 50M synthetic images.)
-=======
 - **Additional data**: True. The accurate base classifier was pretrained on ImageNet-21k. Additionally, the robust base classifier used 50M synthetic images.
->>>>>>> b289f878
 - **Evaluation method**: AutoAttack
 - **Checkpoint and code**: The checkpoints and code are available [here](https://github.com/Bai-YT/AdaptiveSmoothing).
 
@@ -30,9 +26,6 @@
 - **eps**: 8 / 255
 - **Clean accuracy**: 80.18 %
 - **Robust accuracy**: 35.15 %
-<<<<<<< HEAD
-- **Additional data**: True (via both the accurate base classifier and the robust base classifier.)
-=======
 - **Additional data**: True. The accurate base classifier and the robust base classifier both used additional training data.
 - **Evaluation method**: AutoAttack
 - **Checkpoint and code**: The checkpoints and code are available [here](https://github.com/Bai-YT/AdaptiveSmoothing).
@@ -46,7 +39,6 @@
 - **Clean accuracy**: 95.03 %
 - **Robust accuracy**: 67.97 %
 - **Additional data**: True. The accurate base classifier was pretrained on ImageNet-21k. Additionally, the robust base classifier used 50M synthetic images.
->>>>>>> b289f878
 - **Evaluation method**: AutoAttack
 - **Checkpoint and code**: The checkpoints and code are available [here](https://github.com/Bai-YT/AdaptiveSmoothing).
 
