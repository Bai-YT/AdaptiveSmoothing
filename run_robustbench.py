import torch
import numpy as np  # Import numpy to use np.inf
import click
from robustbench import benchmark
from os.path import join
from os import makedirs

from adaptive_smoothing import utils
from models.comp_model import CompositeModelWrapper
from adaptive_smoothing.utils import seed_all


def get_pretrained_model(
    root_dir, std_load_path, rob_load_path, comp_load_path,
    model_name, dataset, forward_settings
):
    comp_load_path = join(
        root_dir, comp_load_path) if comp_load_path is not None else None
    std_load_path = join(root_dir, std_load_path)
    rob_load_path = join(root_dir, rob_load_path)

    # Build CompositeModel
    num_classes = 10 if dataset == 'cifar10' else 100
    comp_model = utils.get_comp_model(
        forward_settings=forward_settings, num_classes=num_classes,
        std_load_path=std_load_path, rob_load_path=rob_load_path
    )

    # Load CompositeModel checkpoint
    if comp_load_path is not None:
        state_dict = torch.load(comp_load_path, map_location='cpu')

        # Load policy network
        comp_model.policy_net.load_state_dict(state_dict["model"])
        # Load BN stats
        comp_model.bn.load_state_dict(state_dict["bn"])

    # Set gamma and alpha mean and std div, as well as base model scales.
    if dataset == 'cifar100' and model_name == 'edm':  # EDM
        comp_model.set_gamma_value(gamma=2.5)
        comp_model.set_gamma_scale_bias(gamma_scale=2., gamma_bias=1.3)
        comp_model.set_alpha_scale_bias(alpha_scale=.15, alpha_bias=.84)
<<<<<<< HEAD
    elif model_name == "trades":  # TRADES
        comp_model.set_gamma_scale_bias(gamma_scale=2., gamma_bias=1.)
        comp_model.set_alpha_scale_bias(alpha_scale=.1, alpha_bias=.815)
    else:
        raise ValueError(f"Unknown model name: {model_name}.")
    # Set base model logit scale
    comp_model.set_base_model_scale(std_scale=2., rob_scale=1.)
=======
        comp_model.set_base_model_scale(std_scale=2., rob_scale=1.)
    elif dataset == 'cifar100' and model_name == 'trades':  # TRADES
        comp_model.set_gamma_value(gamma=2.)
        comp_model.set_gamma_scale_bias(gamma_scale=2., gamma_bias=1.)
        comp_model.set_alpha_scale_bias(alpha_scale=.1, alpha_bias=.815)
        comp_model.set_base_model_scale(std_scale=2., rob_scale=1.)
    elif dataset == 'cifar10' and model_name == 'edm':  # CIFAR-10
        comp_model.set_gamma_value(gamma=3.)
        comp_model.set_gamma_scale_bias(gamma_scale=2., gamma_bias=1.05)
        comp_model.set_alpha_scale_bias(alpha_scale=.04, alpha_bias=.96)
        comp_model.set_base_model_scale(std_scale=1.2, rob_scale=.3)
    else:
        raise ValueError(f"Unknown model name and dataset combination: {model_name}.")
>>>>>>> b289f878

    # Return wrapped model
    return CompositeModelWrapper(comp_model, parallel=forward_settings["parallel"])


@click.command(context_settings={'show_default': True})
<<<<<<< HEAD
@click.option('--root_dir', default=".", show_default=True,
              help="Path to the root directory that stores the models")
@click.option('--model_name', type=click.Choice(['edm', 'trades']), required=True,
              help="Model name (one of {'edm', 'trades'}).")
@click.option('--fp16/--fp32', default=False, show_default=True,
              help="Use mixed precision (fp16) or not (fp32).")
def run_robustbench(root_dir, model_name, fp16):
=======
@click.option(
    '--root_dir', default=".", show_default=True,
    help="Path to the root directory that stores the models"
)
@click.option(
    '--model_name', type=click.Choice(['edm', 'trades']), required=True,
    help="Model name (one of {'edm', 'trades'})."
)
@click.option(
    '--dataset', type=click.Choice(['cifar10', 'cifar100', 'imagenet']),
    required=True, help="Dataset (one of {'cifar10', 'cifar100'})."
)
@click.option(
    '--fp16/--fp32', default=False, show_default=True,
    help="Use mixed precision (fp16) or not (fp32)."
)

def run_robustbench(root_dir, model_name, dataset, fp16):
>>>>>>> b289f878
    threat_model = "Linf"  # one of {"Linf", "L2", "corruptions"}

<<<<<<< HEAD
    std_load_path = "Base/cifar100_bit_rn152.tar"
    rob_load_path = f"Base/cifar100_linf_{model_name}_wrn70-16.pt"
    comp_load_path = f"CompModel/cifar-100_{model_name}_best.pt"
=======
    std_load_path = f"Base/{dataset}_bit_rn152.tar"
    rob_load_path = f"Base/{dataset}_linf_{model_name}_wrn70-16.pt"
    comp_load_path = f"CompModel/{dataset}_{model_name}_best.pt"
>>>>>>> b289f878

    forward_settings = {
        "std_model_type": 'rn152',
        "rob_model_type": 'wrn7016_silu' if model_name == 'edm' else 'wrn7016',
        "in_planes": (512, 256),
        # alpha = 0.86 gets 80% clean acc for DeepMind's TRADES WRN-70-16.
        # alpha = 0.925 gets 8x% clean acc for EDM WRN-70-16.
<<<<<<< HEAD
        "gamma": 2.5 if model_name == 'edm' else 1.75,  # Overriden by the mixing network.
=======
        "gamma": 0,  # Overriden by the mixing network.
>>>>>>> b289f878
        "use_policy": True,  # False if no mixing network
        "policy_graph": True,  # False if no mixing network
        "pn_version": 4,
        "parallel": True
    }

    model_full_name = f"bai2023improving_{model_name}_wrn7016"
    model = get_pretrained_model(
        root_dir, std_load_path, rob_load_path, comp_load_path,
        model_name, dataset, forward_settings
    )
    model.eval()
    model.requires_grad_(False)

    # Save state dict
    makedirs(join("model_info", dataset, threat_model), exist_ok=True)
<<<<<<< HEAD
    save_sd = model.cpu().state_dict()
    if "ema_model" in save_sd.keys():  # Convert to the format compatible with RobustBench
        save_sd["model"] = save_sd["ema_model"]
        del save_sd["ema_model"]
    torch.save(save_sd, f"model_info/{dataset}/{threat_model}/{model_full_name}.pt")
=======
    torch.save(
        model.state_dict(), 
        join("model_info", dataset, threat_model, f"{model_full_name}.pt")
    )
>>>>>>> b289f878

    # Run RobustBench benchmark!
    seed_all(20230331)
    model._comp_model.enable_autocast = fp16
    clean_acc, robust_acc = benchmark(
        model, model_name=model_full_name, n_examples=10000, dataset=dataset,
        batch_size=40 * torch.cuda.device_count(), threat_model=threat_model,
        eps=8/255, device=torch.device("cuda:0"), to_disk=True
    )


if __name__ == "__main__":
    run_robustbench()<|MERGE_RESOLUTION|>--- conflicted
+++ resolved
@@ -40,15 +40,6 @@
         comp_model.set_gamma_value(gamma=2.5)
         comp_model.set_gamma_scale_bias(gamma_scale=2., gamma_bias=1.3)
         comp_model.set_alpha_scale_bias(alpha_scale=.15, alpha_bias=.84)
-<<<<<<< HEAD
-    elif model_name == "trades":  # TRADES
-        comp_model.set_gamma_scale_bias(gamma_scale=2., gamma_bias=1.)
-        comp_model.set_alpha_scale_bias(alpha_scale=.1, alpha_bias=.815)
-    else:
-        raise ValueError(f"Unknown model name: {model_name}.")
-    # Set base model logit scale
-    comp_model.set_base_model_scale(std_scale=2., rob_scale=1.)
-=======
         comp_model.set_base_model_scale(std_scale=2., rob_scale=1.)
     elif dataset == 'cifar100' and model_name == 'trades':  # TRADES
         comp_model.set_gamma_value(gamma=2.)
@@ -62,22 +53,12 @@
         comp_model.set_base_model_scale(std_scale=1.2, rob_scale=.3)
     else:
         raise ValueError(f"Unknown model name and dataset combination: {model_name}.")
->>>>>>> b289f878
 
     # Return wrapped model
     return CompositeModelWrapper(comp_model, parallel=forward_settings["parallel"])
 
 
 @click.command(context_settings={'show_default': True})
-<<<<<<< HEAD
-@click.option('--root_dir', default=".", show_default=True,
-              help="Path to the root directory that stores the models")
-@click.option('--model_name', type=click.Choice(['edm', 'trades']), required=True,
-              help="Model name (one of {'edm', 'trades'}).")
-@click.option('--fp16/--fp32', default=False, show_default=True,
-              help="Use mixed precision (fp16) or not (fp32).")
-def run_robustbench(root_dir, model_name, fp16):
-=======
 @click.option(
     '--root_dir', default=".", show_default=True,
     help="Path to the root directory that stores the models"
@@ -96,18 +77,12 @@
 )
 
 def run_robustbench(root_dir, model_name, dataset, fp16):
->>>>>>> b289f878
     threat_model = "Linf"  # one of {"Linf", "L2", "corruptions"}
+    assert not (dataset == 'cifar10' and model_name == 'trades')
 
-<<<<<<< HEAD
-    std_load_path = "Base/cifar100_bit_rn152.tar"
-    rob_load_path = f"Base/cifar100_linf_{model_name}_wrn70-16.pt"
-    comp_load_path = f"CompModel/cifar-100_{model_name}_best.pt"
-=======
     std_load_path = f"Base/{dataset}_bit_rn152.tar"
     rob_load_path = f"Base/{dataset}_linf_{model_name}_wrn70-16.pt"
     comp_load_path = f"CompModel/{dataset}_{model_name}_best.pt"
->>>>>>> b289f878
 
     forward_settings = {
         "std_model_type": 'rn152',
@@ -115,11 +90,7 @@
         "in_planes": (512, 256),
         # alpha = 0.86 gets 80% clean acc for DeepMind's TRADES WRN-70-16.
         # alpha = 0.925 gets 8x% clean acc for EDM WRN-70-16.
-<<<<<<< HEAD
-        "gamma": 2.5 if model_name == 'edm' else 1.75,  # Overriden by the mixing network.
-=======
         "gamma": 0,  # Overriden by the mixing network.
->>>>>>> b289f878
         "use_policy": True,  # False if no mixing network
         "policy_graph": True,  # False if no mixing network
         "pn_version": 4,
@@ -136,18 +107,8 @@
 
     # Save state dict
     makedirs(join("model_info", dataset, threat_model), exist_ok=True)
-<<<<<<< HEAD
     save_sd = model.cpu().state_dict()
-    if "ema_model" in save_sd.keys():  # Convert to the format compatible with RobustBench
-        save_sd["model"] = save_sd["ema_model"]
-        del save_sd["ema_model"]
     torch.save(save_sd, f"model_info/{dataset}/{threat_model}/{model_full_name}.pt")
-=======
-    torch.save(
-        model.state_dict(), 
-        join("model_info", dataset, threat_model, f"{model_full_name}.pt")
-    )
->>>>>>> b289f878
 
     # Run RobustBench benchmark!
     seed_all(20230331)
