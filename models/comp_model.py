import torch
import torch.nn as nn
import torch.nn.functional as F

from typing import List
import numpy as np

from models.mixing_net import MixingNetV3, MixingNetV4


class CompositeModel(nn.Module):
    """Here, we use the terms "mixing network" and "policy network" interchangeably.
    """
    enable_autocast = False
    sigmoid = nn.Sigmoid()
    softmax = nn.Softmax(dim=1)

    def __init__(self, models: List[nn.Module], forward_settings):
        super().__init__()

        self.models = nn.ModuleList(models)
        for model in self.models:
            model.eval()
            for param in model.parameters():
                assert param.requires_grad == False

        for model, typ in zip(self.models, ["STD", "ROB"]):
            print(f"The {typ} classifier has "
                  f"{sum(p.numel() for p in model.parameters())} parameters. "
                  f"{sum(p.numel() for p in model.parameters() if p.requires_grad)} "
                  "parameters are trainable.")

        self.policy_graph = forward_settings["policy_graph"]
        self.pn_version = forward_settings["pn_version"]
        if self.pn_version == 3:
            self.policy_net = MixingNetV3(forward_settings)
        elif self.pn_version == 4:
            self.policy_net = MixingNetV4(forward_settings)
        else:
            raise "Unsupported mixing network version."

        self.policy_net = (
            self.policy_net.cuda() if forward_settings["parallel"] == 0 else self.policy_net)
        print("The mixing network has "
              f"{sum(p.numel() for p in self.policy_net.parameters())} parameters. "
              f"{sum(p.numel() for p in self.policy_net.parameters() if p.requires_grad)}"
              " parameters are trainable.\n")

        # Batch norm layer for the mixing network (act on gamma)
        self.bn = nn.BatchNorm1d(num_features=1, affine=False, momentum=0.01)
        self.resize = forward_settings["std_model_type"] in ["rn50", "rn152"]

        # Set gamma and the use_policy flag
        self.use_policy = forward_settings["use_policy"]
        self.set_gamma_value(forward_settings["gamma"])  # Only useful without policy network
        self.scale_alpha = not self.training

        # Gamma and alpha scale and bias
        self.gamma = -np.inf
        self.gamma_scale = nn.parameter.Parameter(torch.tensor(1.), requires_grad=False)  
        self.gamma_bias = nn.parameter.Parameter(torch.tensor(0.), requires_grad=False)
        self.alpha_scale = nn.parameter.Parameter(torch.tensor(1.), requires_grad=False)
        self.alpha_bias = nn.parameter.Parameter(torch.tensor(0.), requires_grad=False)
        self.std_scale = nn.parameter.Parameter(torch.tensor(1.), requires_grad=False)
        self.rob_scale = nn.parameter.Parameter(torch.tensor(1.), requires_grad=False)

        if "alpha_scale" in forward_settings.keys() and "alpha_bias" in forward_settings.keys():
            self.set_alpha_scale_bias(forward_settings["alpha_scale"], forward_settings["alpha_bias"])
        if "std_scale" in forward_settings.keys() and "rob_scale" in forward_settings.keys():
            self.set_base_model_scale(forward_settings["std_scale"], forward_settings["rob_scale"])

<<<<<<< HEAD
    def set_gamma_value(self, gamma):
        if self.use_policy:
            self.gamma = gamma
            print(f"gamma has been set to {self.gamma}, "
                  "but the mixing network is active so the change is not effective.")
        else:
            self.gamma = gamma
            print(f"Using fixed gamma={self.gamma}. No mixing network.")
            if self.gamma == -np.inf:
                print("Using the STD network only.")
            elif self.gamma == np.inf:
                print("Using the ROB network only.")

=======
>>>>>>> b289f878
    def train(self, mode: bool=True, scale_alpha: bool=None):
        """Sets the mixing network and the BN in training mode. Overloads the train method of nn.Module.
        Args:
            mode (bool):        Whether to set training mode (``True``) or evaluation mode (``False``). 
                                Default: ``True``.
            scale_alpha (bool): Whether to scale alpha produced by the mixing network. 
                                If ``None``, then scale alpha iff in eval mode. Default: ``None``.
        """
        if not isinstance(mode, bool):
            raise ValueError("Training mode is expected to be boolean")

        self.training = mode
        self.policy_net.train(mode)
        self.bn.train(mode)

        if scale_alpha is None:
            scale_alpha = not mode  # Default setting is to scale gamma iff in evaluation mode.
        self.scale_alpha = scale_alpha
        return self

    def eval(self, scale_alpha: bool=None):
        return self.train(mode=False, scale_alpha=scale_alpha)

    def set_gamma_value(self, gamma):
        if self.use_policy:
            self.gamma = gamma
            print(f"gamma has been set to {self.gamma}, "
                  "but the mixing network is active so the change is not effective.")
        else:
            self.gamma = gamma
            print(f"Using fixed gamma={self.gamma}. No mixing network.")
            if self.gamma == -np.inf:
                print("Using the STD network only.")
            elif self.gamma == np.inf:
                print("Using the ROB network only.")

    def set_gamma_scale_bias(self, gamma_scale, gamma_bias):
        device = self.gamma_bias.device
        self.gamma_bias = nn.parameter.Parameter(
            torch.tensor(gamma_bias, device=device).float(), requires_grad=False)
        print(f"The mixing network's gamma mean is set to {self.gamma_bias.item()}.")
        self.gamma_scale = nn.parameter.Parameter(
            torch.tensor(gamma_scale, device=device).float(), requires_grad=False)
        print(f"The mixing network's gamma standard deviation is set to {self.gamma_scale.item()}.")

    def set_alpha_scale_bias(self, alpha_scale, alpha_bias):
        assert alpha_bias >= 0, "The range of alpha cannot be negative."
        assert alpha_scale + alpha_bias <= 1, "The range of alpha cannot exceed 1."
        device = self.alpha_bias.device
        self.alpha_bias = nn.parameter.Parameter(
            torch.tensor(alpha_bias, device=device).float(), requires_grad=False)
        self.alpha_scale = nn.parameter.Parameter(
            torch.tensor(alpha_scale, device=device).float(), requires_grad=False)
        print("The range of alpha during evaluation is set to "
              f"({self.alpha_bias.item()}, {(self.alpha_bias + self.alpha_scale).item()}).")

    def set_base_model_scale(self, std_scale, rob_scale):
        device = self.std_scale.device
        assert std_scale > 0 and rob_scale > 0, \
            "The logit output scale of the base models must be positive."
        self.std_scale = nn.parameter.Parameter(
            torch.tensor(std_scale, device=device).float(), requires_grad=False)
        print(f"The logit output scale of the STD network is set to {self.std_scale.item()}.")
        self.rob_scale = nn.parameter.Parameter(
            torch.tensor(rob_scale, device=device).float(), requires_grad=False)
        print(f"The logit output scale of the ROB network is set to {self.rob_scale.item()}.")

    def do_checks(self, images):
        if self.policy_graph and not self.use_policy:
            raise ValueError('policy_graph cannot be created without the mixing network.')
        for model in self.models:
            assert not model.training

        if hasattr(self.models[0], "root") and (
            self.models[0].root.conv.weight.device != images.device):
            print(self.models[0].root.conv.weight.device, 
                  self.models[1].logits.weight.device, 
                  self.policy_net.linear.weight.device, 
                  self.bn.running_mean.device, images.device)
            raise ValueError("Device mismatch!")

    def forward(self, images):
        self.do_checks(images)

        # The STD model requires resized images
        images_resized = F.interpolate(images, size=(128, 128), mode='bilinear') if (
            self.resize and (self.gamma != np.inf or self.use_policy)) else images

        # Forward passes
        with torch.cuda.amp.autocast(enabled=self.enable_autocast):

            # Single model special cases
            if (self.gamma == -np.inf and not self.use_policy) or (
                self.alpha_scale == 0. and self.alpha_bias == 0.):  # STD Model only
                out, _ = self.models[0](images_resized)
                gamma = torch.tensor(-np.inf) * torch.ones((out.shape[0],)).to(out.device)
                return out * self.std_scale, gamma

            elif (self.gamma == np.inf and not self.use_policy) or self.alpha_bias == 1.:
                out, _ = self.models[1](images)  # ROB Model only
                gamma = torch.tensor(np.inf) * torch.ones((out.shape[0],)).to(out.device)
                return out * self.rob_scale, gamma

            # General case -- use both models
            out_data_std, interm_std = self.models[0](images_resized)
            out_data_rob, interm_rob = self.models[1](images)

            if self.use_policy and self.alpha_scale != 0:  # Use the mixing network
                if self.policy_graph:
                    gammas = self.policy_net(
                        [interm_std[0], interm_rob[0]], [interm_std[1], interm_rob[1]])
                else:
                    gammas = self.policy_net(
                        [interm_std[0].detach().clone(), interm_rob[0].detach().clone()],
                        [interm_std[1].detach().clone(), interm_rob[1].detach().clone()])

                # Clamp gammas during training so that the output BN works the best
                if self.training:
                    amean, astd = gammas.mean().item(), gammas.std().item()
                    gammas = torch.clamp(gammas, min=(-.6) * astd + amean, max=.6 * astd + amean)

                # Apply BN and reparameterize
                gammas = self.bn(gammas) * self.gamma_scale + self.gamma_bias
                # print(gammas.mean().item(), gammas.median().item(), (gammas>=0).float().mean().item())
                alphas = self.sigmoid(gammas)

                # If scale_alpha is specified (default option in eval mode), shrink the range of alphas.
                if self.scale_alpha:
                    alphas = alphas * self.alpha_scale + self.alpha_bias

            elif self.use_policy:  # alpha_scale is 0, so use the bias
                alphas = self.alpha_bias * torch.ones(
                    (out_data_std.shape[0], 1), device=out_data_std.device)

            else:  # Use fixed gamma
                gammas = self.gamma * torch.ones(
                    (out_data_std.shape[0], 1), device=out_data_std.device)
                alphas = self.sigmoid(gammas)

        out_data = torch.log(  # Log is the inverse of the softmax
            (1 - alphas) * self.softmax(out_data_std * self.std_scale) + 
            alphas * self.softmax(out_data_rob * self.rob_scale))

        return out_data, gammas.reshape(-1)


class CompositeModelWrapper(nn.Module):
    """
    A wrapper for the composite model that only returns the first output.
    This is used for compatibility with RobustBench.
    """
    def __init__(self, comp_model, parallel=True):
        super().__init__()

        self.comp_model = comp_model
        if parallel:
            print("Parallelizing the entire composite model.")
            self.comp_model = nn.DataParallel(self.comp_model)
            self._comp_model = self.comp_model.module  # This is the unparallelized model
        else:
            self._comp_model = self.comp_model
        print("")  # Print a blank line

    def forward(self, images):
        return self.comp_model(images)[0]

    def train(self, mode: bool=True, scale_alpha: bool=None):
        self.training = mode
        self._comp_model.train(mode=mode, scale_alpha=scale_alpha)
        return self

    def eval(self, scale_alpha: bool=None):
        return self.train(mode=False, scale_alpha=scale_alpha)<|MERGE_RESOLUTION|>--- conflicted
+++ resolved
@@ -69,7 +69,29 @@
         if "std_scale" in forward_settings.keys() and "rob_scale" in forward_settings.keys():
             self.set_base_model_scale(forward_settings["std_scale"], forward_settings["rob_scale"])
 
-<<<<<<< HEAD
+    def train(self, mode: bool=True, scale_alpha: bool=None):
+        """Sets the mixing network and the BN in training mode. Overloads the train method of nn.Module.
+        Args:
+            mode (bool):        Whether to set training mode (``True``) or evaluation mode (``False``). 
+                                Default: ``True``.
+            scale_alpha (bool): Whether to scale alpha produced by the mixing network. 
+                                If ``None``, then scale alpha iff in eval mode. Default: ``None``.
+        """
+        if not isinstance(mode, bool):
+            raise ValueError("Training mode is expected to be boolean")
+
+        self.training = mode
+        self.policy_net.train(mode)
+        self.bn.train(mode)
+
+        if scale_alpha is None:
+            scale_alpha = not mode  # Default setting is to scale gamma iff in evaluation mode.
+        self.scale_alpha = scale_alpha
+        return self
+
+    def eval(self, scale_alpha: bool=None):
+        return self.train(mode=False, scale_alpha=scale_alpha)
+
     def set_gamma_value(self, gamma):
         if self.use_policy:
             self.gamma = gamma
@@ -83,44 +105,6 @@
             elif self.gamma == np.inf:
                 print("Using the ROB network only.")
 
-=======
->>>>>>> b289f878
-    def train(self, mode: bool=True, scale_alpha: bool=None):
-        """Sets the mixing network and the BN in training mode. Overloads the train method of nn.Module.
-        Args:
-            mode (bool):        Whether to set training mode (``True``) or evaluation mode (``False``). 
-                                Default: ``True``.
-            scale_alpha (bool): Whether to scale alpha produced by the mixing network. 
-                                If ``None``, then scale alpha iff in eval mode. Default: ``None``.
-        """
-        if not isinstance(mode, bool):
-            raise ValueError("Training mode is expected to be boolean")
-
-        self.training = mode
-        self.policy_net.train(mode)
-        self.bn.train(mode)
-
-        if scale_alpha is None:
-            scale_alpha = not mode  # Default setting is to scale gamma iff in evaluation mode.
-        self.scale_alpha = scale_alpha
-        return self
-
-    def eval(self, scale_alpha: bool=None):
-        return self.train(mode=False, scale_alpha=scale_alpha)
-
-    def set_gamma_value(self, gamma):
-        if self.use_policy:
-            self.gamma = gamma
-            print(f"gamma has been set to {self.gamma}, "
-                  "but the mixing network is active so the change is not effective.")
-        else:
-            self.gamma = gamma
-            print(f"Using fixed gamma={self.gamma}. No mixing network.")
-            if self.gamma == -np.inf:
-                print("Using the STD network only.")
-            elif self.gamma == np.inf:
-                print("Using the ROB network only.")
-
     def set_gamma_scale_bias(self, gamma_scale, gamma_bias):
         device = self.gamma_bias.device
         self.gamma_bias = nn.parameter.Parameter(
